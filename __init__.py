#####################################################################
#                                                                   #
# Copyright 2019, Monash University and contributors                #
#                                                                   #
# This file is part of labscript_devices, in the labscript suite    #
# (see http://labscriptsuite.org), and is licensed under the        #
# Simplified BSD License. See the license.txt file in the root of   #
# the project for the full license.                                 #
#                                                                   #
#####################################################################

#####################################################################
#                                                                   #
# Module written by Alex Tritt under Lincoln Turner, 2023           #
#                                                                   #
#####################################################################

import numpy as np
import math
import spectrum_card as sc
import time as tm
import datetime as dtm
import multiprocessing as mp

import labscript
import labscript_devices
import blacs.tab_base_classes
import blacs.device_base_class
import labscript_utils.h5_lock, h5py

TIME_OUT = 1e-6

#  =============================================================================================================
#    ____        _               _         =====================================================================
#   / __ \      | |             | |        =====================================================================
#  | |  | |_   _| |_ _ __  _   _| |_ ___   =====================================================================
#  | |  | | | | | __| '_ \| | | | __/ __|  =====================================================================
#  | |__| | |_| | |_| |_) | |_| | |_\__ \  =====================================================================
#   \____/ \__,_|\__| .__/ \__,_|\__|___/  =====================================================================
#                   | |                    =====================================================================
#                   |_|                    =====================================================================
#  =============================================================================================================

class SpectrumAwgOut(labscript.Output):
  """
  A :obj:`labscript.Device` representing an individual output port of an AWG.

  PARAMETERS
  ----------
  name : :obj:`str`
    Name of the channel output in labscript and BLACs.
  parent_device : :obj:`SpectrumAwg`
    The AWG card that this output is a channel of.
  connection : :obj:`str`
    A string of the port index of the channel on the card.
    For example, if this represents the channel sent to output port 2 on a 4-port card, write :obj:`"2"`.
  """
  def __init__(self, name, parent_device, connection):
    super().__init__(name, parent_device, connection, default_value = 0)

  def set_wave_and_enable(self, time, wave:np.ndarray):
    """
    Starts a waveform :obj:`wave` playing on the channel at time :obj:`time`.
    This waveform will keep looping until either another :meth:`set_wave_and_enable` or :meth:`disable` command is called at a later time.

    .. note::

      The length of this waveform must be a multiple of :obj:`32`.
      Also, when using multiple channels, you must make sure that each waveform being looped has the same length.

    .. note::

      If you are triggering the card, you will need to trigger the card the first time :meth:`set_wave_and_enable` is called, as well as every time :meth:`set_wave_and_enable` is called after :meth:`disable` is called.
    
    PARAMETERS
    ----------
    time : :obj:`float`
      The time at which to start playing the waveform.
    wave : :obj:`numpy.ndarray`
      The waveform to be looped.
      Samples should be between :obj:`-1.0` and :obj:`1.0`.
      Note that the length of this waveform must be a multiple of :obj:`32`.

    RAISES
    ------
    :obj:`ValueError` :
      If the length of :obj:`wave` is not a multiple of :obj:`32`.
    """
    if wave.size % 32:
      raise ValueError("Waveform length must be a multiple of 32.")
    
    self.parent_device._set_wave_and_enable(int(self.connection), time, wave)
    return time
  
  def loop(self, time, wave:np.ndarray):
    """
    Legacy method.
    """
    self.disable(self, time, wave)

  def set_wave_until_trigger(self, time, wave:np.ndarray):
    """
    Starts a waveform :obj:`wave` playing on the channel at time :obj:`time`.
    This waveform will keep looping until a trigger is sent to the AWG.

    .. note::

      The length of this waveform must be a multiple of :obj:`32`.
      Also, when using multiple channels, you must make sure that each waveform being looped has the same length.

    .. note::

      If you are triggering the card, you will need to trigger the card the first time :meth:`set_wave_and_enable` is called, as well as every time :meth:`set_wave_and_enable` is called after :meth:`disable` and :meth:`set_wave_until_trigger` are called.
    
    PARAMETERS
    ----------
    time : :obj:`float`
      The time at which to start playing the waveform.
    wave : :obj:`numpy.ndarray`
      The waveform to be looped.
      Samples should be between :obj:`-1.0` and :obj:`1.0`.
      Note that the length of this waveform must be a multiple of :obj:`32`.

    RAISES
    ------
    :obj:`ValueError` :
      If the length of :obj:`wave` is not a multiple of :obj:`32`.
    """
    if wave.size % 32:
      raise ValueError("Waveform length must be a multiple of 32.")
    
    self.parent_device._set_wave_until_trigger(int(self.connection), time, wave)
    return time

  def disable(self, time):
    """
    Stops the channel (and AWG card) from outputting anything.
    That is, it stops a waveform from looping (that was set started by a :meth:`set_wave_and_enable`)
    It will stay dormant until another :meth:`set_wave_and_enable` command is called at a later time (or call it at the end of a sequence).

    .. warning::

      In the current implementation, calling :meth:`disable` on one channel will disable all channels.

    PARAMETERS
    ----------
    time : :obj:`float`
      The time at which to start playing the waveform.

    """
    self.parent_device._disable(int(self.connection), time)
    return time
  
  def wait(self, time):
    """
    Legacy method.
    """
    self.disable(time)
  
  def init_amplitude(self, amplitude):
    """
    Sets the amplitude of the output.
    The output will vary from + to - this value.
    The waveform samples are proportions of this value that the output should be set to.
    Note that it will stay at this value throughout the whole experiment.
    
    PARAMETERS
    ----------
    amplitude : :obj:`float`
      Amplitude in volts.
      Will be precise to the nearest millivolt.
    """
    self.parent_device._init_amplitude(int(self.connection), amplitude)
  
class SpectrumAwgOutCopy(labscript.Output):
  """
  A :obj:`labscript.Device` representing an individual output port of an AWG.
  This particular output port will copy the behaviour of another port (see double and differential output modes in AWG manual).

  .. note::

    A port can only be copied if it has an even port number, and the port that copies it must have the next port number after that.
    For example, port 3 can only copy port 2.

  PARAMETERS
  ----------
  name : :obj:`str`
    Name of the channel output in labscript and BLACs.
  parent_device : :obj:`SpectrumAwg`
    The AWG card that this output is a channel of.
  connection : :obj:`str`
    A string of the port index of the channel on the card.
    For example, if this represents the channel sent to output port 2 on a 4-port card, write :obj:`"2"`.
  copied_device : :obj:`SpectrumAwgOut`
    The output port that this port is going to copy.
  differential : :obj:`bool`
    If set to :obj:`False` (default), the port will be set to double output mode (copying the output), otherwise the port will be set to differential output mode (mirroring the output).
    See card manual for more details.
  """
  def __init__(self, name, parent_device, connection, copied_device:SpectrumAwgOut, differential = False):
    super().__init__(name, parent_device, connection, default_value = 0)
    self.differential = differential
    self.copied_device = copied_device

    self.parent_device._make_copy(copied_device.connection, connection, differential)

  def init_amplitude(self, amplitude):
    """
    Sets the amplitude of the output.
    The output will vary from + to - this value.
    The waveform samples are proportions of this value that the output should be set to.
    Note that it will stay at this value throughout the whole experiment.
    
    PARAMETERS
    ----------
    amplitude : :obj:`float`
      Amplitude in volts.
      Will be precise to the nearest millivolt.
    """
    self.parent_device._init_amplitude(int(self.connection), amplitude)

#  =============================================================================================================
#   _____                                                           ============================================
#  |  __ \                                                          ============================================
#  | |__) | __ ___   __ _ _ __ __ _ _ __ ___  _ __ ___   ___ _ __   ============================================
#  |  ___/ '__/ _ \ / _` | '__/ _` | '_ ` _ \| '_ ` _ \ / _ \ '__|  ============================================
#  | |   | | | (_) | (_| | | | (_| | | | | | | | | | | |  __/ |     ============================================
#  |_|   |_|  \___/ \__, |_|  \__,_|_| |_| |_|_| |_| |_|\___|_|     ============================================
#                    __/ |                                          ============================================
#                   |___/                                           ============================================
#  =============================================================================================================

class SpectrumAwg(labscript.Device):
  """
  A :obj:`labscript.Device` representing the AWG card itself.

  PARAMETERS
  ----------
  name : :obj:`str`
    Name of the card in labscript and BLACs.
  BLACS_connection : :obj:`str`
    The handle name of the card (as seen in Spectrum Control Center).
    Defaults to :obj:`"/dev/spcm0"`, which should be correct if you are using a single, local card.
  """
  description = "Spectrum AWG"

  trigger_delay =  4.781e-6
  """
  The delay in seconds between the application of a trigger and a response from the card.
  Measured as 4.781(7) us, from 2023-04-13 by Alex Tritt.
  """

  allowed_children = [SpectrumAwgOut, SpectrumAwgOutCopy]
  """
  This device accepts output ports :obj:`SpectrumAwgOut` and copied output ports (that is ports running in double or differential modes) :obj:`SpectrumAwgOutCopy` as children.
  """

  def __init__(self, name, BLACS_connection = "/dev/spcm0", **kwargs):
    self.BLACS_connection = BLACS_connection
    labscript.Device.__init__(self, name, None, connection = BLACS_connection, **kwargs)

    self.sample_rate      = None
    self.instructions     = []
    self.wave_table       = []
    self.differentials    = []
    self.copies           = []
    self.amplitudes       = []
    self.software_trigger = True
    self.trigger_port     = 0
    self.trigger_level    = 0
    self.re_arm_level     = 0

  def generate_code(self, hdf5_file):
    """
    Prepares the code based on commands in experiment file.
    The :obj:`hdf5_file` is structured to contain information for instructions that the card natively understands; namely :obj:`"SEGMENT"` and :obj:`"SEQUENCE"` information.

    The :obj:`"SEGMENT"` key points to a 3-dimensional array containing the waveforms themselves.
    The array is structured :obj:`segments[segment_index, time_index, channel_index]`.
    Each segment contains one waveform per channel.
    That is, only one segment (one combination of waveforms) can be played at once.
    
    The :obj:`"SEGMENT"` array also contains attributes associated with the card waveforms:
    
    * :obj:`"LENGTHS"` is a :obj:`numpy.ndarray` of :obj:`int` of the length of each segment (this allows for zero padding)
    * :obj:`"CONNECTIONS"` is a :obj:`numpy.ndarray` of :obj:`int` of the output ports being used in the sequence (excluding copies).
    * :obj:`"SAMPLE_RATE"` is an :obj:`int` of the sample rate of the card in Hz.
    * :obj:`"DIFFERENTIALS"` is a :obj:`numpy.ndarray` of any ports being copied in differential mode.
    * :obj:`"COPIES"` is a :obj:`numpy.ndarray` of :obj:`int` of any ports being copied in double mode.
    * :obj:`"AMPLITUDES"` is a :obj:`numpy.ndarray` of :obj:`float` of the amplitudes of ports, in volts.
    * :obj:`"AMPLITUDE_INDICES"` is a :obj:`numpy.ndarray` of :obj:`int` of the output ports being used in the sequence (including copies). Amplitudes in :obj:`AMPLITUDES"` correspond to these ports.

    This :obj:`generate_code` method unrolls the playing of simultaneous waveforms into a sequence of segments (waveforms played simultaneously across all channels).
    While the segments are loaded into the :obj:`"SEGMENT"` array, the sequence instructions are saved into a :obj:`"SEQUENCE"` :obj:`h5py.Group`.
    The :obj:`"SEQUENCE"` :obj:`h5py.Group` contains a :obj:`numpy.ndarray` for all the parameters used when programming a sequence on the card.
    Namely,

    * :obj:`"STEP"` :obj:`numpy.ndarray` of :obj:`int`: the step in the sequence.
    * :obj:`"NEXT_STEP"` :obj:`numpy.ndarray` of :obj:`int`: the step that this step will follow on to.
    * :obj:`"SEGMENT"` :obj:`numpy.ndarray` of :obj:`int`: the segment that plays during this step.
    * :obj:`"LOOPS"` :obj:`numpy.ndarray` of :obj:`int`: The number of times the segment should be looped during this step.
    * :obj:`"END_OF_SEQUENCE"` :obj:`numpy.ndarray` of :obj:`bool`: if :obj:`True`, the card exits the sequence and (if appropriate) will prepare for the next one.
    * :obj:`"LOOP_UNTIL_TRIGGER"` :obj:`numpy.ndarray` of :obj:`bool`: currently unused in this implementation.

    The :obj:`"SEQUENCE"` :obj:`h5py.Group` also contains some attributes relating to sequencing and triggers:

    * :obj:`"START_STEPS"`: a :obj:`numpy.ndarray` of :obj:`int that determines the start point of the different sequences. A new sequence is started every time :meth:`SpectrumAwgOut.set_wave_and_enable` is called after a call of :meth:`SpectrumAwgOut.disable`.
    * :obj:`"SOFTWARE_TRIGGER"`: a :obj:`bool` where if :obj:`True`, the card will be triggered automatically (with inconsistent timing) as soon as the shot is loaded in BLACs.
    * :obj:`"TRIGGER_LEVEL"`: a :obj:`float` that determines the voltage on the trigger port that will trigger the card when first reached (that is, triggering happens on a positive edge).
    * :obj:`"RE_ARM_LEVEL"`: the voltage level that the trigger port must reach after a trigger before it is able to accept a second trigger.
    * :obj:`"TRIGGER_PORT"`: the trigger port number for the active trigger.

    PARAMETERS
    ----------
    hdf5_file : :obj:`h5py.File`
      The HDF5 file to be written to.
    """
    labscript.Device.generate_code(self, hdf5_file)
    
    if len(self.instructions) == 0:
      return
    
    if self.sample_rate is None:
      raise Exception(f"Please set the sample rate for {self.name}.")

    # Sort instructions from the shot file
    self.instructions.sort(key = lambda instruction : instruction["time"])
    connections = []
    for instruction in self.instructions:
      if instruction["instruction"] != "wait":
        if instruction["connection"] not in connections:
          connections.append(instruction["connection"])
    if len(connections) == 0:
      return
    connections = np.array(sorted(connections), dtype = int)
    connection_to_channel = {connection:channel for channel, connection in enumerate(connections)}

    # Synchronise the starting times of instructions
    interpolated_instructions = []
    current_waves = [None for channel in connections]
    current_time = -1
    for instruction in self.instructions:
      if instruction["instruction"] in ["loop", "hold"]:
        current_wave = instruction["wave_index"]
      else:
        current_wave = 0
      if current_time < instruction["time"]:
        interpolated_instructions.append({
          "instruction" : instruction["instruction"],
          "time": instruction["time"],
          "wave_indices" : [current_wave_index for current_wave_index in current_waves],
        })
        current_time = instruction["time"]
      current_waves = interpolated_instructions[-1]["wave_indices"]
      current_waves[connection_to_channel[instruction["connection"]]] = current_wave
    interpolated_wave_table_indices = []
    for instruction in interpolated_instructions:
      waves_index = None
      waves = instruction["wave_indices"]
      for interpolated_wave_index, interpolated_waves in enumerate(interpolated_wave_table_indices):
        if waves == interpolated_waves:
          waves_index = interpolated_wave_index
          break
      if waves_index is None:
        interpolated_wave_table_indices.append(waves)
        waves_index = len(interpolated_wave_table_indices) - 1
      instruction["waves_index"] = waves_index

    signal_segments = [[self.wave_table[wave_index] for wave_index in interpolated_wave_indices] for interpolated_wave_indices in interpolated_wave_table_indices]
    signal_length = max([waves[0].size for waves in signal_segments])
    for waves in signal_segments:
      first_length = waves[0].size
      for wave in waves:
        if wave.size != first_length:
          raise Exception("Waveforms in each channel need to be the same length at any point in time.")

    segments = np.zeros((len(signal_segments), signal_length, len(signal_segments[0])), dtype = np.float32)
    segment_lengths = np.zeros(len(signal_segments), dtype = np.int64)
    for segment_index, signals in enumerate(signal_segments):
      for channel_index, signal in enumerate(signals):
        segments[segment_index, :signal.size, channel_index] = signal
        segment_lengths[segment_index] = signal.size  

    # print("Interpolated instructions:", interpolated_instructions)

    sequence = {
      "step"              : [],
      "next_step"         : [],
      "segment"           : [],
      "loops"             : [],
      "end_of_sequence"   : [],
      "loop_until_trigger": []
    }

    start_steps = []
    started = False
    step_index = 0
    # next_time = interpolated_instructions[0]["time"]
    for instruction_index, instruction in enumerate(interpolated_instructions):
      if instruction["instruction"] == "loop":
        if not started:
          started = True
          start_steps.append(step_index)
          next_time = instruction["time"]
        
        current_time = next_time
        if instruction_index >= len(interpolated_instructions):
          raise Exception("No end condition for channel")
        instruction_next = interpolated_instructions[instruction_index + 1]
        next_time = instruction_next["time"]
        duration = next_time - current_time
        length = self.wave_table[instruction["wave_indices"][0]].size
        number_of_loops = int(duration*self.sample_rate/length)

        next_time = current_time + number_of_loops*length/self.sample_rate

        sequence["step"].append               (step_index)
        sequence["next_step"].append          (step_index + 1)
        sequence["segment"].append            (instruction["waves_index"])
        sequence["loops"].append              (number_of_loops)
        sequence["end_of_sequence"].append    (False)
        sequence["loop_until_trigger"].append (False)

      if instruction["instruction"] == "hold":
        if not started:
          started = True
          start_steps.append(step_index)
          next_time = instruction["time"]
        started = False

        current_time = next_time
        if instruction_index >= len(interpolated_instructions):
          raise Exception("No end condition for channel")

        sequence["step"].append               (step_index)
        sequence["next_step"].append          (step_index + 1)
        sequence["segment"].append            (instruction["waves_index"])
        sequence["loops"].append              (0)
        sequence["end_of_sequence"].append    (False)
        sequence["loop_until_trigger"].append (True)

      elif instruction["instruction"] == "wait":
        started = False
        
        sequence["step"].append               (step_index)
        sequence["next_step"].append          (step_index)
        sequence["segment"].append            (0)
        sequence["loops"].append              (1)
        sequence["end_of_sequence"].append    (True)
        sequence["loop_until_trigger"].append (False)

      step_index += 1

    group = self.init_device_group(hdf5_file)

<<<<<<< HEAD
    group.create_dataset("SEGMENTS", compression = labscript.config.compression, data = segments)
=======
    amplitude_indices = [amplitude[0] for amplitude in self.amplitudes]
    for connection in connections:
      if connection not in amplitude_indices:
        raise Exception(f"No defined amplitude for channel {connection}.")
    group.create_dataset("SEGMENTS", compression=labscript.config.compression, data = segments)
>>>>>>> c0a4e6b8
    group["SEGMENTS"].attrs["LENGTHS"]            = segment_lengths
    group["SEGMENTS"].attrs["CONNECTIONS"]        = connections
    group["SEGMENTS"].attrs["SAMPLE_RATE"]        = int(self.sample_rate)
    group["SEGMENTS"].attrs["DIFFERENTIALS"]      = np.array(self.differentials,                              dtype = int)
    group["SEGMENTS"].attrs["COPIES"]             = np.array(self.copies,                                     dtype = int)
    group["SEGMENTS"].attrs["AMPLITUDES"]         = np.array([amplitude[1] for amplitude in self.amplitudes], dtype = float)
    group["SEGMENTS"].attrs["AMPLITUDE_INDICES"]  = np.array([amplitude[0] for amplitude in self.amplitudes], dtype = int)

    sequence_group                        = group.create_group("SEQUENCE")
    sequence_group["STEP"]                = np.array(sequence["step"],                dtype = int)
    sequence_group["NEXT_STEP"]           = np.array(sequence["next_step"],           dtype = int)
    sequence_group["SEGMENT"]             = np.array(sequence["segment"],             dtype = int)
    sequence_group["LOOPS"]               = np.array(sequence["loops"],               dtype = int)
    sequence_group["END_OF_SEQUENCE"]     = np.array(sequence["end_of_sequence"],     dtype = bool)
    sequence_group["LOOP_UNTIL_TRIGGER"]  = np.array(sequence["loop_until_trigger"],  dtype = bool)
    sequence_group.attrs["START_STEPS"]   = np.array(start_steps,                     dtype = int)

    sequence_group.attrs["SOFTWARE_TRIGGER"]  = self.software_trigger
    sequence_group.attrs["TRIGGER_LEVEL"]     = self.trigger_level
    sequence_group.attrs["RE_ARM_LEVEL"]      = self.re_arm_level
    sequence_group.attrs["TRIGGER_PORT"]      = self.trigger_port

  def init_sample_rate(self, sample_rate):
    """
    Sets the sample rate of the AWG.
    Will stay constant for the whole sequence.

    PARAMETERS
    ----------
    sample_rate : :obj:`float`
      The sample rate in Hz.
    """
    self.sample_rate = sample_rate

  def init_trigger(self, port, level, re_arm_level = None):
    """
    Sets triggering setup for the AWG.
    If not called, the card will automatically be software triggered at the start of a shot.

    PARAMETERS
    ----------
    port : :obj:`int`
      The trigger port to be used.
    level : :obj:`float`
      The voltage on the trigger port that will trigger the card when first reached (that is, triggering happens on a positive edge).
    re_arm_level : :obj:`float`
      The voltage level that the trigger port must reach after a trigger before it is able to accept a second trigger.
      If :obj:`None` (default), will be set to :obj:`level/2`.
    """
    if re_arm_level is None:
      re_arm_level = 0.5*level
    self.software_trigger = False
    self.trigger_port     = port
    self.trigger_level    = float(level)
    self.re_arm_level     = float(re_arm_level)

  def _set_wave_and_enable(self, connection, time, wave):
    wave_index = None
    for wave_table_index, wave_table_instance in enumerate(self.wave_table):
      if wave_table_instance is wave:
        wave_index = wave_table_index
        break
    if wave_index is None:
      self.wave_table.append(wave)
      wave_index = len(self.wave_table) - 1
    self.instructions.append(
      {
        "instruction" : "loop",
        "connection"  : connection,
        "time"        : time,
        "wave_index"  : wave_index
      }
    )

  def _set_wave_until_trigger(self, connection, time, wave):
    wave_index = None
    for wave_table_index, wave_table_instance in enumerate(self.wave_table):
      if wave_table_instance is wave:
        wave_index = wave_table_index
        break
    if wave_index is None:
      self.wave_table.append(wave)
      wave_index = len(self.wave_table) - 1
    self.instructions.append(
      {
        "instruction" : "hold",
        "connection"  : connection,
        "time"        : time,
        "wave_index"  : wave_index
      }
    )

  def _disable(self, connection, time):
    self.instructions.append(
      {
        "instruction" : "wait",
        "connection"  : connection,
        "time"        : time
      }
    )

  def _make_copy(self, server, client, differential):
    server = int(server)
    client = int(client)
    if client - server != 1:
      raise ValueError(f"A copy of channel {server} must be placed on channel {server + 1}.")
    
    if differential:
      self.differentials.append(server)
    else:
      self.copies.append(server)

  def _init_amplitude(self, connection, amplitude):
    self.amplitudes.append([connection, amplitude])

#  =============================================================================================================
#   __  __ _     _         __ _ _       _     _                        _               =========================
#  |  \/  (_)   | |       / _| (_)     | |   | |                      | |              =========================
#  | \  / |_  __| |______| |_| |_  __ _| |__ | |_  __      _____  _ __| | _____ _ __   =========================
#  | |\/| | |/ _` |______|  _| | |/ _` | '_ \| __| \ \ /\ / / _ \| '__| |/ / _ \ '__|  =========================
#  | |  | | | (_| |      | | | | | (_| | | | | |_   \ V  V / (_) | |  |   <  __/ |     =========================
#  |_|  |_|_|\__,_|      |_| |_|_|\__, |_| |_|\__|   \_/\_/ \___/|_|  |_|\_\___|_|     =========================
#                                  __/ |                                               =========================
#                                 |___/                                                =========================
#  =============================================================================================================

class SpectrumAwgWorkerMidFlight(mp.Process):
  """
  A :obj:`multiprocessing.Process` that handles programming the AWG when going into buffered mode, as well as rearming the card before any retriggering occurs.

  PARAMETERS
  ----------
  done_queue : :obj:`multiprocessing.Queue`
    A :obj:`multiprocessing.Queue` that posts status messages to the main BLACs worker, :obj:`SpectrumAwgWorker`.
    :obj:`SpectrumAwgWorker` will allow the shot to run once the final status message has been received by it.
  manual_queue : :obj:`multiprocessing.Queue`
    A :obj:`multiprocessing.Queue` that receives pseudo "interrupt request" messages from the main BLACs worker, :obj:`SpectrumAwgWorker`.
    If a message is received, this thread will shut down the :obj:`spectrum_card.Card` instance safely as to not block it from being used by the main worker thread.
  h5file : :obj:`str`
    The path to the :obj:`h5py.File` which contains the instructions written by :obj:`SpectrumAwg` to be programmed to the card.
  device_name : :obj:`str`
    The name of the card, as written in the :obj:`h5py.File`.
  address : :obj:`str`
    The handle name of the card (as seen in Spectrum Control Center).
  """

  wait_time = 1e-6
  """
  Polling time in seconds for checking card status during the shot.
  """

  def __init__(self, done_queue:mp.Queue, manual_queue:mp.Queue, h5file:str, device_name:str, address:str):
    self.done_queue   = done_queue
    self.manual_queue = manual_queue
    self.h5file       = h5file
    self.address      = address
    self.device_name  = device_name
    super().__init__()

  def _print(self, *arguments, **keyword_arguments):
    """
    Sends messages to be printed out by the :obj:`SpectrumAwgWorker` thread.
    Uses the same arguments as the usual :obj:`print` function.
    """
    self.done_queue.put(([*arguments], {**keyword_arguments}))
  
  def run(self):
    """
    Programs the AWG when going into buffered mode, as well as rearms the card before any retriggering occurs.
    """

    # Wait to get control of the AWG from any other thread using it.
    self.card = None
    while self.card is None:
      try:
        self.card = sc.Card(bytes(self.address, 'utf-8'))
        self.card.get_max_sample_rate()
      except Exception:
        self.card.close()
        self.card = None
        tm.sleep(TIME_OUT)
    
    # The following code is designed to safely close the card at any issues or requests to do so.
    try:
      self._print("  Transferred card from main worker to mid-flight worker.")

      # Program the card, while printing status.
      self._print(f"  Reading from HDF5...      ", end = " ")
      data              = h5py.File(self.h5file, "r")
      group             = data[f"devices/{self.device_name}"]
      if "SEGMENTS" not in group:
        data.close()
        self._print("Done!")
        self._print("  No instructions found.")
        self._print("Release")
        raise Exception
      segments          = np.asarray(group["SEGMENTS"])
      segment_lengths   = np.asarray(group["SEGMENTS"].attrs["LENGTHS"])
      connections       = np.asarray(group["SEGMENTS"].attrs["CONNECTIONS"])
      sample_rate       = np.asarray(group["SEGMENTS"].attrs["SAMPLE_RATE"])
      copies            = np.asarray(group["SEGMENTS"].attrs["COPIES"])
      differentials     = np.asarray(group["SEGMENTS"].attrs["DIFFERENTIALS"])
      amplitudes        = np.asarray(group["SEGMENTS"].attrs["AMPLITUDES"])
      amplitude_indices = np.asarray(group["SEGMENTS"].attrs["AMPLITUDE_INDICES"])
      number_of_channels = connections.size

      sequence_group    = group["SEQUENCE"]
      start_steps       = np.asarray(sequence_group.attrs["START_STEPS"])
      software_trigger  = sequence_group.attrs["SOFTWARE_TRIGGER"]
      trigger_port      = int(sequence_group.attrs["TRIGGER_PORT"])
      trigger_level     = int(sequence_group.attrs["TRIGGER_LEVEL"])
      re_arm_level      = int(sequence_group.attrs["RE_ARM_LEVEL"])
      sequence          = {
        "step":               np.asarray(sequence_group["STEP"]),
        "next_step":          np.asarray(sequence_group["NEXT_STEP"]),
        "segment":            np.asarray(sequence_group["SEGMENT"]),
        "loops":              np.asarray(sequence_group["LOOPS"]),
        "end_of_sequence":    np.asarray(sequence_group["END_OF_SEQUENCE"]),
        "loop_until_trigger": np.asarray(sequence_group["LOOP_UNTIL_TRIGGER"])
      }
      data.close()
      self._print("Done!")

      self._print(f"  Setting card parameters...", end = " ")
      self.card.stop()
      self.card.reset()
      self.card.use_mode_sequence()

      self.card.set_sample_rate(sample_rate)
      for copy in copies:
        self.card.double_enable(int(copy))
      for differential in differentials:
        self.card.differential_enable(int(differential))

      number_of_channels = segments.shape[2]
      number_of_segments = segment_lengths.size
      number_of_segments_round = 2**(math.ceil(math.log2(number_of_segments + 1)))
      self._print(f"\n    Number of segments (rounded): {number_of_segments_round}")

      self.card.set_number_of_segments(number_of_segments_round)
      self.card.set_memory_size(number_of_segments_round*segment_lengths.max())
      self._print(f"    Memory size: {number_of_segments_round*segment_lengths.max()}")

      self.card.set_channels_enable(**{f"channel_{channel_index}":True for channel_index in connections})
      self._print(f"    Using channels: {self.card.get_channels_enable()}")
      for channel_index in connections:
        for amplitude_index, amplitude in zip(amplitude_indices, amplitudes):
          if amplitude_index == channel_index:
            self.card.output_enable(int(channel_index))
            self.card.set_amplitude(int(channel_index), amplitude)
          elif amplitude_index == channel_index + 1:
            if (channel_index in copies) or (channel_index in differentials):
              self.card.output_enable(int(channel_index) + 1)
              self.card.set_amplitude(int(channel_index) + 1, amplitude)
      self._print("  Done!")

      self._print(f"  Transferring waveforms...  0%", end = "\r")
      try:
        for segment_index in range(number_of_segments):
          signals = []
          segment_length = segment_lengths[segment_index]
          # self._print(f"\n  {number_of_channels}\n")
          for channel_index in range(number_of_channels):
            signals.append(segments[segment_index, :segment_length, channel_index])
          # self._print(f"  {signals}")
          self.card.array_to_device(signals, segment_index)
          self._print(f"  Transferring waveforms...  {(segment_index + 1)*100//number_of_segments}%", end = "\r")
        self._print(f"  Transferring waveforms...  Done!")
      except Exception as e:
        # self._print(f"\n  Error :(\n  {e}")
        import traceback
        self._print(traceback.format_exc())
        self._print("Release")
        raise Exception

      self._print(f"  Transferring sequence...   0%", end = "\r")
      try:
        sequence_index = 0
        sequence_size = len(sequence["step"])
        for step, next_step, segment, loops, end_of_sequence, loop_until_trigger in zip(sequence["step"], sequence["next_step"], sequence["segment"], sequence["loops"], sequence["end_of_sequence"], sequence["loop_until_trigger"]):
          self.card.set_step_instruction(int(step), int(segment), int(loops), int(next_step), bool(loop_until_trigger), bool(end_of_sequence))
          sequence_index += 1
          self._print(f"  Transferring sequence...   {(sequence_index + 1)*100//sequence_size}%", end = "\r")
        self._print(f"  Transferring sequence...   Done!")
      except Exception:
        self._print("  Error :(")
        self._print("Release")
        raise Exception

      self.card.set_start_step(start_steps[0])
      if not software_trigger:
        self.card.trigger_coupling_use_dc(trigger_port)
        self.card.use_trigger_positive_edge(trigger_port, trigger_level, re_arm_threshold = re_arm_level)
        self.card.set_sufficient_triggers(**{f"external_{trigger_port}":True})
        self.card.arm()
        self._print("  Card armed.")
      
      if software_trigger:
        self.card.arm()
        self.card.force_trigger()
        self._print("  Card software triggered.")

      # End of card programming, let the main worker know that the shot can start.
      self._print("Release")

      # Poll card status during the shot.
      ready = True
      for start_step in start_steps[1:]:
        # Wait until the card starts running before telling it where the start of the next sequence is.
        while ready:
          # Check for a request to stop the sequence.
          if self.manual_queue.qsize() > 0:
            raise Exception()
          
          ready = "Ready" in self.card.get_status_information()
          tm.sleep(self.wait_time)

        # Tell the card where the start of the next sequence is.
        self.card.set_start_step(start_step)

        # Wait until the card stops running before re-arming it.
        while not ready:
          # Check for a request to stop the sequence.
          if self.manual_queue.qsize() > 0:
            raise Exception()
          
          ready = "Ready" in self.card.get_status_information()
          tm.sleep(self.wait_time)
        self.card.arm()

      # Keep the thread running until it is requested to stop. Otherwise the card will be disabled and that's no good.
      self.manual_queue.get()
      
    except Exception:
      self.manual_queue.get()
    self.card.close()

#  =============================================================================================================
#  __          __        _               =======================================================================
#  \ \        / /       | |              =======================================================================
#   \ \  /\  / /__  _ __| | _____ _ __   =======================================================================
#    \ \/  \/ / _ \| '__| |/ / _ \ '__|  =======================================================================
#     \  /\  / (_) | |  |   <  __/ |     =======================================================================
#      \/  \/ \___/|_|  |_|\_\___|_|     =======================================================================
#                                        =======================================================================
#                                        =======================================================================
#  =============================================================================================================

class SpectrumAwgWorker(blacs.tab_base_classes.Worker):
  """
  The main worker thread for the Spectrum AWG.
  It implements the front-panel control of the :obj:`SpectrumAwgTab`, as well as handles moving to the buffered mode by hand-passing control of the card to a :obj:`SpectrumAwgWorkerMidFlight`.
  """
  
  amplitude_min   = 80e-3
  """
  The smallest acceptable amplitude in volts for any AWG channel.
  """

  sample_rate_min = 50
  """
  The smallest acceptable sample rate in MHz for the card.
  """

  def init(self):
    """
    Initialises the manual front-panel mode for the :obj:`SpectrumAwgTab`.
    """

    # Wait to get control of the AWG from any other thread using it.
    self.card = None
    while self.card is None:
      try:
        self.card = sc.Card(bytes(self.BLACS_connection, 'utf-8'))
        self.card.get_max_sample_rate()
      except Exception:
        self.card.close()
        self.card = None
        tm.sleep(TIME_OUT)

    # Initialise card.
    self.card.stop()
    self.card.reset()
    self.card_name          = self.card.get_name()
    self.number_of_channels = self.card.get_number_of_channels_per_front_end_module()
    time_string             = dtm.datetime.now().strftime("%Y%m%dT%H%M%S")

    # Print card information.
    print(f"{time_string}> Initialised AWG card:")
    print(f"  Model: {self.card_name}")
    print(f"  Channels: {self.number_of_channels}")
    print(f"  Memory: {self.card.get_max_memory_size()/(2**30)} GiB")

    # Set up front panel synthesiser mode for the SpectrumAwgTab.
    self.front_panel_previous = {}
    self.manual_waveform    = ["" for channel_index in range(self.number_of_channels)]
    self.manual_waveforms   = ["Sine", "Square", "Sawtooth"]
    self.manual_frequencies = [0 for channel_index in range(self.number_of_channels)]
    self.segment_size       = 512
    self.signals            = [None for channel_index in range(self.number_of_channels)]

    # Set up multiprocessing for programming the card during a shot.
    self.worker_mid_flight = None
    self.manual_queue = mp.Queue()

  def program_manual(self, front_panel_values):
    """
    Respond to user input from the :obj:`SpectrumAwgTab` GUI.

    PARAMETERS
    ----------
    front_panel_values : :obj:`dict`
      The current state of the GUI.
    """

    # Handle a change in sample rate or segment size, including resetting the waveforms.
    do_reset = False
    for key, value in front_panel_values.items():
      # Only look for changes in front panel
      if key in self.front_panel_previous:
        if self.front_panel_previous[key] == value:
          continue
      
      if key == "Sample rate":
        self.card.stop()
        if value < self.sample_rate_min:
          value = self.sample_rate_min
        self.card.set_sample_rate(value, "M")
        do_reset = True
      if key == "Segment size":
        self.card.stop()
        self.segment_size = max(int(round(value/32)*32), 32)
        self.card.set_memory_size(self.segment_size)
        front_panel_values[key] = self.segment_size
        do_reset = True
      for channel_index in range(self.number_of_channels):
        if key == f"Frequency:{channel_index}":
          self.manual_frequencies[channel_index] = value
          do_reset = True
    if do_reset:
      for channel_index in range(self.number_of_channels):
        self.manual_waveform[channel_index] = ""
        self.signals = [None for channel_index in range(self.number_of_channels)]
    
    # Make sure the waveform buttons act as radio buttons.
    waveform_decided = [False for channel_index in range(self.number_of_channels)]
    for key, value in front_panel_values.items():
      key_split = key.split(":")
      if len(key_split) < 2:
        continue
      key_base = key_split[0]
      key_channel_index = int(key_split[1])
      if key_base in self.manual_waveforms:
        if value:
          waveform_decided[key_channel_index] = True
    for channel_index in range(self.number_of_channels):
      if not waveform_decided[channel_index]:
        if self.manual_waveform[channel_index] in self.manual_waveforms:
          front_panel_values[f"{self.manual_waveform[channel_index]}:{channel_index}"] = True
        else:
          front_panel_values[f"Sine:{channel_index}"] = True
          self.manual_waveform[channel_index] = "Sine"

    # Handle a change in channel waveforms.
    for key, value in front_panel_values.items():
      key_split = key.split(":")
      if len(key_split) < 2:
        continue
      key_base = key_split[0]
      key_channel_index = int(key_split[1])
      if key_base in self.manual_waveforms:
        if value and self.manual_waveform[key_channel_index] != key_base:
          self.manual_waveform[key_channel_index] = key_base
          for waveform in self.manual_waveforms:
            if waveform != key_base:
              front_panel_values[f"{waveform}:{key_channel_index}"] = False

          signal_length = self.segment_size
          sample_rate   = self.card.get_sample_rate()
          time_end      = signal_length/sample_rate
          self.manual_frequencies[key_channel_index] = np.round(self.manual_frequencies[key_channel_index]*1e6*time_end)/(time_end*1e6)
          front_panel_values[f"Frequency:{key_channel_index}"] = self.manual_frequencies[key_channel_index]
          phase = self.manual_frequencies[key_channel_index]*1e6*math.tau*np.arange(0, signal_length)/sample_rate
          if self.manual_waveform[key_channel_index] == "Sine":
            self.signals[key_channel_index] = np.sin(phase)
          if self.manual_waveform[key_channel_index] == "Square":
            self.signals[key_channel_index] = np.sign(np.sin(phase))/math.sqrt(2)
          if self.manual_waveform[key_channel_index] == "Sawtooth":
            self.signals[key_channel_index] = 2*np.fmod(phase/math.tau, 1) - 1

          signals_are_defined = True
          for signal in self.signals:
            if signal is None:
              signals_are_defined = False
          if signals_are_defined:
            self.card.stop()
            self.card.set_channels_enable(**{f"channel_{channel_index}":True for channel_index in range(self.number_of_channels)})
            self.card.start()
            self.card.stop()

            self.card.set_memory_size(signal_length)
            self.card.array_to_device(self.signals)
            self.manual_waveform[key_channel_index] = key_base

            if front_panel_values["Enable"]:
              self.card.arm()
              self.card.force_trigger()
            for channel_index in range(self.number_of_channels):
              if front_panel_values[f"Output enable:{channel_index}"]:
                self.card.output_enable(channel_index)
    
    # Handle a change in card properties.
    for key, value in front_panel_values.items():
      valid_keys = ["Identify", "Enable"]
      for channel_index in range(self.number_of_channels):
        valid_keys += [f"Amplitude:{channel_index}", f"Output enable:{channel_index}"]
      if key not in valid_keys:
        continue
      if key in self.front_panel_previous:
        if self.front_panel_previous[key] == value:
          continue
      if key == "Identify":
        self.card.set_card_identification(int(value))
      if key == "Enable":
        if value:
          if "Ready" in self.card.get_status_information():
            self.card.arm()
            self.card.force_trigger()
        else:
          self.card.stop()
          self.card.execute_commands(disable_trigger = True)
      
      # Handle a change in channel properties.
      for channel_index in range(self.number_of_channels):
        if key == f"Amplitude:{channel_index}":
          if value < self.amplitude_min:
            value = self.amplitude_min
          self.card.set_amplitude(channel_index, value)
        if key == f"Output enable:{channel_index}":
          if value:
            self.card.output_enable(channel_index)
          else:
            self.card.output_disable(channel_index)
    
    self.front_panel_previous = front_panel_values.copy()
    return front_panel_values 

  def transition_to_buffered(self, device_name, h5file, initial_values, fresh):
    """
    Starts a thread of :obj:`SpectrumAwgWorkerMidFlight` which programs the AWG and handles in mid-shot.

    PARAMETERS
    ----------
    device_name : :obj:`str`
      Name of device in :obj:`labscript`.
    h5file : :obj:`str`
      Path to the :obj:`h5py.File` generated by :meth:`SpectrumAwg.generate_code`.
    initial_values :
      Unused.
    fresh :
      Unused.
    """
    time_string = dtm.datetime.now().strftime("%Y%m%dT%H%M%S")
    print(f"{time_string}> Preparing for shot:")
    self.card.close()
    
    # Create thread to handle card mid-shot.
    done_queue = mp.Queue()
    self.worker_mid_flight = SpectrumAwgWorkerMidFlight(done_queue, self.manual_queue, h5file, device_name, self.BLACS_connection)
    self.worker_mid_flight.start()

    # Print out any messages from the thread, and end this method when it calls "Release".
    while True:
      arguments, keyword_arguments = done_queue.get()
      if "Release" in arguments:
        break
      print(*arguments, **keyword_arguments)

    return initial_values

  def transition_to_manual(self, abort = False):
    """
    Ends the shot and takes back control of the AWG into this thread.

    PARAMETERS
    ----------
    abort :
      Unused.
    """

    # Kill worker_mid_flight thread.
    if self.worker_mid_flight is not None:
      self.manual_queue.put("Manual")
      print("  Waiting for mid-flight worker...")
      self.worker_mid_flight.join()
      print("  Transferred card from mid-flight worker to main worker.")
      self.worker_mid_flight = None

    # Take control of AWG.
    self.card = None
    while self.card is None:
      try:
        self.card = sc.Card(bytes(self.BLACS_connection, 'utf-8'))
        self.card.get_max_sample_rate()
      except Exception:
        self.card.close()
        self.card = None
        tm.sleep(TIME_OUT)

    # Reset AWG for manual control.
    self.card.stop()
    self.card.reset()
    self.card.use_mode_single()
    front_panel_reset = self.front_panel_previous
    self.front_panel_previous = {}
    self.program_manual(front_panel_reset)
    return True

  def abort_transition_to_buffered(self):
    """
    Calls :obj:`transition_to_manual`.
    """
    return self.transition_to_manual(True)
      
  def abort_buffered(self):
    """
    Calls :obj:`transition_to_manual`.
    """
    return self.transition_to_manual(True)

  def shutdown(self):
    """
    If in buffered mode, safely kills the :obj:`SpectrumAwgWorkerMidFlight` thread.
    If in manual mode, closes the card handle.
    """
    if self.worker_mid_flight is not None:
      self.manual_queue.put("Manual")
      self.worker_mid_flight.join()
      self.worker_mid_flight = None
    else:
      self.card.identification_led_disable()
      self.card.reset()
      self.card.close()

  def check_remote_values(self):
    """
    Polls the card and sees if its status matches that of the :obj:`SpectrumAwgTab`.

    RETURNS
    -------
    remote_values : :obj:`dict`
      Current status of the card.
    """
    remote_values = {
      "Identify"    : self.card.get_card_identification() != 0,
      "Enable"      : "Ready" not in self.card.get_status_information(),
      "Sample rate" : self.card.get_sample_rate()/1e6,
    }

    if remote_values["Sample rate"] < self.sample_rate_min:
      remote_values["Sample rate"] = self.sample_rate_min

    for channel_index in range(self.number_of_channels):
      remote_values[f"Output enable:{channel_index}"] = self.card.get_output_enable(channel_index) != 0
      remote_values[f"Amplitude:{channel_index}"]     = self.card.get_amplitude(channel_index)
      if remote_values[f"Amplitude:{channel_index}"] < self.amplitude_min:
        remote_values[f"Amplitude:{channel_index}"] = self.amplitude_min
    return remote_values

#  =============================================================================================================
#   ____  _                   _____ _    _ _____   =============================================================
#  |  _ \| |                 / ____| |  | |_   _|  =============================================================
#  | |_) | | __ _  ___ ___  | |  __| |  | | | |    =============================================================
#  |  _ <| |/ _` |/ __/ __| | | |_ | |  | | | |    =============================================================
#  | |_) | | (_| | (__\__ \ | |__| | |__| |_| |_   =============================================================
#  |____/|_|\__,_|\___|___/  \_____|\____/|_____|  =============================================================
#                                                  =============================================================
#                                                  =============================================================
#  =============================================================================================================

@labscript_devices.BLACS_tab
class SpectrumAwgTab(blacs.device_base_class.DeviceTab):
  """
  A GUI for some simple functionality of the AWG.
  The purpose of this is to be able to test to see if the card is working, rather than to actually run an experiment.

  The top panel controls the card itself:

  * :obj:`"Enable"` starts and stops a loop from running.
  * :obj:`"Identify"` toggles the flashing identification mode of the status LED.
  * :obj:`"Sample rate"` sets the sample rate of the card in MHz.
  * :obj:`"Segment size"` sets the size of the waveforms being played in manual mode in samples.

  The subsequent panels control properties of individual channels:

  * :obj:`"Amplitude"` sets the peak value of the waveform in volts.
  * :obj:`"Frequency"` sets the frequency of the waveform in MHz.
    Note that the frequency will be automatically changed so that a whole number of periods fit within the whole waveform.
  * :obj:`"Output enable"` enables a specific chanel.
  * :obj:`"Sawtooth"`, :obj:`"Square"` and :obj:`"Sine"` is a selection between three waveforms that the chanel can output.

  """
  def initialise_GUI(self):
    """
    Creates the GUI for the card.
    Does some tricks to get correct device names etc.
    """

    card = None
    while card is None:
      try:
        card = sc.Card(bytes(self.BLACS_connection, 'utf-8'))
        card.get_max_sample_rate()
      except Exception:
        card.close()
        card = None
        tm.sleep(TIME_OUT)
    sample_rate_max     = card.get_max_sample_rate()
    memory_size_max     = card.get_max_memory_size()
    number_of_channels  = card.get_number_of_channels_per_front_end_module()
    card.close()

    self.supports_remote_value_check(True)
    self.create_worker("worker", SpectrumAwgWorker, {"BLACS_connection":self.BLACS_connection})
    self.primary_worker = "worker"

    card_digital_io = {"Identify":{}, "Enable":{}}
    channel_digital_io = [{f"Output enable:{channel_index}":{}, f"Sine:{channel_index}":{}, f"Square:{channel_index}":{}, f"Sawtooth:{channel_index}":{}} for channel_index in range(number_of_channels)]
    digital_io = {**card_digital_io}
    for channel_index in range(number_of_channels):
      digital_io = {**digital_io, **channel_digital_io[channel_index]}
    self.create_digital_outputs(digital_io)
    digital_widgets = self.create_digital_widgets(digital_io)
    card_digital_widgets = {}
    channel_digital_widgets = []
    for channel_index in range(number_of_channels):
      channel_digital_widgets.append({})
    for key, value in digital_widgets.items():
      if key in card_digital_io:
        card_digital_widgets[key] = value
      for channel_index in range(number_of_channels):
        if key in channel_digital_io[channel_index]:
          channel_digital_widgets[channel_index][key] = value

    card_analog_io = {
      "Sample rate" : {
        "base_unit" : "MS/s",
        "min"       : 50,
        "max"       : sample_rate_max/1e6,
        "step"      : 1/1e6,
        "decimals"  : 6
      },
      "Segment size" : {
        "base_unit" : "Samples",
        "min"       : 32,
        "max"       : memory_size_max,
        "step"      : 32,
        "decimals"  : 0
      },
    }
    channel_analog_io = []
    for channel_index in range(number_of_channels):
      channel_analog_io.append(
        {
          f"Amplitude:{channel_index}":{
            "base_unit"   : "V",
            "min"       : 80e-3,
            "max"       : 2.5,
            "step"      : 1/1e3,
            "decimals"  : 3
          },
          f"Frequency:{channel_index}":{
            "base_unit"   : "MHz",
            "min"       : 0,
            "max"       : 312.5,
            "step"      : 1/1e3,
            "decimals"  : 3
          }
        }
      )

    analog_io = {**card_analog_io}
    for channel_index in range(number_of_channels):
      analog_io = {**analog_io, **channel_analog_io[channel_index]}
    self.create_analog_outputs(analog_io)
    analog_widgets = self.create_analog_widgets(analog_io)
    card_analog_widgets = {}
    channel_analog_widgets = []
    for channel_index in range(number_of_channels):
      channel_analog_widgets.append({})
    for key, value in analog_widgets.items():
      if key in card_analog_io:
        card_analog_widgets[key] = value
      for channel_index in range(number_of_channels):
        if key in channel_analog_io[channel_index]:
          channel_analog_widgets[channel_index][key] = value
    
    card_widgets = {**card_digital_widgets, **card_analog_widgets}
    channel_widgets = []
    for channel_index in range(number_of_channels):
      channel_widgets.append({**(channel_digital_widgets[channel_index]), **(channel_analog_widgets[channel_index])})

    block_names = [f"Channel {channel_index}" for channel_index in range(number_of_channels)]
    for channel_index in range(number_of_channels):
      block_names[channel_index] = None
      try:
        child = self.get_child_from_connection_table(self.device_name, f"{channel_index}")
        if child is not None:
          block_names[channel_index] = child.name
          
          if child.device_class == "SpectrumAwgOutCopy":
            server = self.get_child_from_connection_table(self.device_name, f"{channel_index - 1}")
            if server is not None:
              block_names[channel_index] = f"{child.name} | Buffer mode: Copy of {server.name}."
      except Exception:
        pass
    widgets_channels = []
    for block_name, channel_index in zip(block_names, range(number_of_channels)):
      if block_name is not None:
        widgets_channels.append((block_name, channel_widgets[channel_index])) 
    widgets = [(self.device_name, card_widgets)] + widgets_channels
    self.auto_place_widgets(*widgets)

  def restart(self, *args):
    """
    Makes sure that the :obj:`SpectrumAwgWorkerMidFlight` is killed when the refresh button is pressed.
    Otherwise BLACs freezes.
    """
    self.workers["worker"][1].put(("shutdown", [], {}))
    return super().restart(*args)
  
#  =============================================================================================================
#  __      ___                          ========================================================================
#  \ \    / (_)                         ========================================================================
#   \ \  / / _  _____      _____ _ __   ========================================================================
#    \ \/ / | |/ _ \ \ /\ / / _ \ '__|  ========================================================================
#     \  /  | |  __/\ V  V /  __/ |     ========================================================================
#      \/   |_|\___| \_/\_/ \___|_|     ========================================================================
#                                       ========================================================================
#                                       ========================================================================
#  =============================================================================================================

@labscript_devices.runviewer_parser
class SpectrumAwgViewer(object):
  """
  Currently doesn't do anything.
  Sampling the AWG sequence at full resolution is very memory intensive.
  I have written and commented out some code that subsamples the AWG waveform, although this too may get large fast for a sufficiently complicated sequence.

  .. warning::

    Uncomment at own risk!

    
  """
  def __init__(self, path, device):
    self.path = path
    self.name = device.name
    self.device = device

  # def get_traces(self, add_trace, clock=None):
  #   data              = h5py.File(self.path, "r")
  #   group             = data[f"devices/{self.name}"]
  #   segments          = np.asarray(group["SEGMENTS"])
  #   segment_lengths   = np.asarray(group["SEGMENTS"].attrs["LENGTHS"])
  #   connections       = np.asarray(group["SEGMENTS"].attrs["CONNECTIONS"])
  #   sample_rate       = np.asarray(group["SEGMENTS"].attrs["SAMPLE_RATE"])
  #   copies            = np.asarray(group["SEGMENTS"].attrs["COPIES"])
  #   differentials     = np.asarray(group["SEGMENTS"].attrs["DIFFERENTIALS"])
  #   amplitudes        = np.asarray(group["SEGMENTS"].attrs["AMPLITUDES"])
  #   amplitude_indices = np.asarray(group["SEGMENTS"].attrs["AMPLITUDE_INDICES"])
  #   sequence_group    = group["SEQUENCE"]
  #   start_steps       = np.asarray(sequence_group.attrs["START_STEPS"])
  #   software_trigger  = sequence_group.attrs["SOFTWARE_TRIGGER"]
  #   trigger_port      = int(sequence_group.attrs["TRIGGER_PORT"])
  #   trigger_level     = int(sequence_group.attrs["TRIGGER_LEVEL"])
  #   re_arm_level      = int(sequence_group.attrs["RE_ARM_LEVEL"])
  #   sequence          = {
  #     "step":               np.asarray(sequence_group["STEP"]),
  #     "next_step":          np.asarray(sequence_group["NEXT_STEP"]),
  #     "segment":            np.asarray(sequence_group["SEGMENT"]),
  #     "loops":              np.asarray(sequence_group["LOOPS"]),
  #     "end_of_sequence":    np.asarray(sequence_group["END_OF_SEQUENCE"]),
  #     "loop_until_trigger": np.asarray(sequence_group["LOOP_UNTIL_TRIGGER"])
  #   }
  #   data.close()

  #   stride = 64
  #   time = np.arange(0, 15, stride/sample_rate)#1/sample_rate)
  #   signals = [np.zeros_like(time) + channel_index for channel_index in connections]
  #   signal_names = [f"{self.name}: Channel {channel_index}" for channel_index in connections]
  #   # signal_amplitudes = []
  #   # for channel_index in connections:
  #   #   for amplitude_index, amplitude in zip(amplitude_indices, amplitudes):
  #   #     if amplitude_index == channel_index:
  #   #       self.card.output_enable(int(channel_index))
  #   #       self.card.set_amplitude(int(channel_index), amplitude)
  #   #     elif amplitude_index == channel_index + 1:
  #   #       if (channel_index in copies) or (channel_index in differentials):
  #   #         self.card.output_enable(int(channel_index) + 1)
  #   #         self.card.set_amplitude(int(channel_index) + 1, amplitude)

  #   sequence_index  = 0
  #   time_index      = 0
  #   sequence_size   = len(sequence["step"])
  #   for step, next_step, segment, loops, end_of_sequence, loop_until_trigger in zip(sequence["step"], sequence["next_step"], sequence["segment"], sequence["loops"], sequence["end_of_sequence"], sequence["loop_until_trigger"]):
  #     step_size = int(segment_lengths[segment])//stride
  #     # self.card.set_step_instruction(int(step), int(segment), int(loops), int(next_step), bool(loop_until_trigger), bool(end_of_sequence))
  #     for loop in range(loops):
  #       for channel_index, signal in enumerate(signals):
  #         signal[time_index:(time_index + step_size)] = segments[segment, ::stride, channel_index]
  #       time_index += step_size
  #     sequence_index += 1

  #   # time = np.arange(0, 10, 0.001)
  #   # clock = (time, np.sin(math.tau*time))
  #   # add_trace("AWG clock", clock, self.name, "0")
  #   # traces = {"AWG clock":clock}

  #   clocks = [(time, signal) for signal in signals]
  #   traces = {}
  #   done = False
  #   for clock, signal_name, connection in zip(clocks, signal_names, connections):
  #     if done:
  #       add_trace(signal_name, clock, self.name, f"{connection}")
  #       traces[signal_name] = clock
  #     done = True
  #   return traces<|MERGE_RESOLUTION|>--- conflicted
+++ resolved
@@ -452,16 +452,12 @@
       step_index += 1
 
     group = self.init_device_group(hdf5_file)
-
-<<<<<<< HEAD
-    group.create_dataset("SEGMENTS", compression = labscript.config.compression, data = segments)
-=======
     amplitude_indices = [amplitude[0] for amplitude in self.amplitudes]
     for connection in connections:
       if connection not in amplitude_indices:
         raise Exception(f"No defined amplitude for channel {connection}.")
-    group.create_dataset("SEGMENTS", compression=labscript.config.compression, data = segments)
->>>>>>> c0a4e6b8
+    group.create_dataset("SEGMENTS", compression = labscript.config.compression, data = segments)
+
     group["SEGMENTS"].attrs["LENGTHS"]            = segment_lengths
     group["SEGMENTS"].attrs["CONNECTIONS"]        = connections
     group["SEGMENTS"].attrs["SAMPLE_RATE"]        = int(self.sample_rate)
